--- conflicted
+++ resolved
@@ -52,35 +52,12 @@
   audio /= 2**(8 * audio_segment.sample_width)
   return audio
 
-
-<<<<<<< HEAD
-def _make_array_expected_length(array, expected_len, pad_value=0):
-  """Make array equal to the expected length."""
-  if len(array) < expected_len:
-    # Pad missing samples
-    n_padding = expected_len - len(array)
-    array = np.concatenate([array, np.ones(n_padding) * pad_value], axis=0)
-  elif len(array) > expected_len:
-    # Trim extra samples
-    array = array[:expected_len]
-  return array
-
-
 def _load_audio(audio_path, sample_rate, source_id=0, env_id=0):
-=======
-def _load_audio(audio_path, sample_rate):
->>>>>>> 7afc8f08
   """Load audio file."""
   logging.info("Loading '%s'.", audio_path)
   beam.metrics.Metrics.counter('prepare-tfrecord', 'load-audio').inc()
   audio = _load_audio_as_array(audio_path, sample_rate)
-<<<<<<< HEAD
-  # Crepe pitch extraction only works at 16Khz sample rate
-  audio_crepe = _load_audio_as_array(audio_path, _CREPE_SAMPLE_RATE)
-  return {'env_id': env_id, 'source_id': source_id, 'audio': audio, 'audio_crepe': audio_crepe}
-=======
-  return {'audio': audio}
->>>>>>> 7afc8f08
+  return {'env_id': env_id, 'source_id': source_id, 'audio': audio}
 
 
 def add_loudness(ex, sample_rate, frame_rate, n_fft=2048):
