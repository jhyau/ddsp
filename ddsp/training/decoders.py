--- conflicted
+++ resolved
@@ -34,30 +34,15 @@
                layers_per_stack=3,
                input_keys=('ld_scaled', 'f0_scaled', 'z'),
                output_splits=(('amps', 1), ('harmonic_distribution', 40)),
-<<<<<<< HEAD
-               activity_regularizer=None,
-               name=None):
-    super().__init__(output_splits=output_splits, name=name)
-=======
                **kwargs):
     super().__init__(
         input_keys=input_keys, output_splits=output_splits, **kwargs)
->>>>>>> 7b108cd2
     stack = lambda: nn.FcStack(ch, layers_per_stack)
 
     # Layers.
     self.input_stacks = [stack() for k in self.input_keys]
     self.rnn = nn.Rnn(rnn_channels, rnn_type)
     self.out_stack = stack()
-<<<<<<< HEAD
-    self.dense_out = tfkl.Dense(self.n_out, activity_regularizer=activity_regularizer)
-
-    # Backwards compatability.
-    self.f_stack = self.input_stacks[0] if len(self.input_stacks) >= 1 else None
-    self.l_stack = self.input_stacks[1] if len(self.input_stacks) >= 2 else None
-    self.z_stack = self.input_stacks[2] if len(self.input_stacks) >= 3 else None
-=======
->>>>>>> 7b108cd2
 
   def compute_output(self, *inputs):
     # Initial processing.
