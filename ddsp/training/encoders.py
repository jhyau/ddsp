# Copyright 2020 The DDSP Authors.
#
# Licensed under the Apache License, Version 2.0 (the "License");
# you may not use this file except in compliance with the License.
# You may obtain a copy of the License at
#
#     http://www.apache.org/licenses/LICENSE-2.0
#
# Unless required by applicable law or agreed to in writing, software
# distributed under the License is distributed on an "AS IS" BASIS,
# WITHOUT WARRANTIES OR CONDITIONS OF ANY KIND, either express or implied.
# See the License for the specific language governing permissions and
# limitations under the License.

# Lint as: python3
"""Library of encoder objects."""

import ddsp
from ddsp import spectral_ops
from ddsp.training import nn
import gin
import tensorflow.compat.v2 as tf

tfkl = tf.keras.layers


# ------------------ Encoders --------------------------------------------------
class ZEncoder(nn.DictLayer):
  """Base class to implement an encoder that creates a latent z vector.

  Users should override compute_z() to define the actual encoder structure.
  Input_keys from compute_z() instead of call(), output_keys are always ['z'].
  """

<<<<<<< HEAD
  def __init__(self, f0_encoder=None, other_encoders=None, name='encoder'):
    super().__init__(name=name)
    self.f0_encoder = f0_encoder
    self.other_encoders = other_encoders

  def call(self, conditioning):
    """Updates conditioning with z and (optionally) f0."""
    if self.f0_encoder:
      # Use frequency conditioning created by the f0_encoder, not the dataset.
      # Overwrite `f0_scaled` and `f0_hz`. 'f0_scaled' is a value in [0, 1]
      # corresponding to midi values [0..127]
      conditioning['f0_scaled'] = self.f0_encoder(conditioning)
      conditioning['f0_hz'] = ddsp.core.midi_to_hz(
          conditioning['f0_scaled'] * 127.0)

    z = self.compute_z(conditioning)
    if 'f0_scaled' in conditioning:
      time_steps = int(conditioning['f0_scaled'].shape[1])
      z = self.expand_z(z, time_steps)
    elif hasattr(self, 'z_time_steps'):
      z = self.expand_z(z, self.z_time_steps)
    if self.other_encoders:
      for enc in self.other_encoders:
        z = self.concat_encoding(enc(conditioning)[enc.output_key], z)
    conditioning['z'] = z
    return conditioning
=======
  def __init__(self, input_keys=None, **kwargs):
    """Constructor."""
    input_keys = input_keys or self.get_argument_names('compute_z')
    # TODO(jesseengel): remove dependence on arbitrary key.
    input_keys.append('f0_scaled')  # Input to get n_timesteps dynamically.
    super().__init__(input_keys, output_keys=['z'], **kwargs)

  def call(self, *args, **unused_kwargs):
    """Takes in input tensors and returns a latent tensor z."""
    time_steps = int(args[-1].shape[1])
    inputs = args[:-1]  # Last input just used for time_steps.
    z = self.compute_z(*inputs)
    return self.expand_z(z, time_steps)
>>>>>>> 7b108cd2

  def concat_encoding (self, enc, z):
    enc = self.expand_z(enc, z.shape[1])
    return tf.concat([z, enc], axis=2)

  def expand_z(self, z, time_steps):
    """Make sure z has same temporal resolution as other conditioning."""
    # Add time dim of z if necessary.
    if len(z.shape) == 2:
      z = z[:, tf.newaxis, :]
    # Expand time dim of z if necessary.
    z_time_steps = int(z.shape[1])
    if z_time_steps != time_steps:
      z = ddsp.core.resample(z, time_steps)
    return z

  def compute_z(self, *inputs):
    """Takes in input tensors and returns a latent tensor z."""
    raise NotImplementedError


@gin.register
class MfccTimeDistributedRnnEncoder(ZEncoder):
  """Use MFCCs as latent variables, distribute across timesteps."""

  def __init__(self,
               rnn_channels=512,
               rnn_type='gru',
               z_dims=32,
               mfcc_time_steps=250,
               z_time_steps=250,
<<<<<<< HEAD
               sample_rate=16000,
               f0_encoder=None,
               other_encoders=None,
               name='mfcc_time_distrbuted_rnn_encoder'):
    super().__init__(f0_encoder=f0_encoder, other_encoders=other_encoders, name=name)
    if mfcc_time_steps not in [63, 125, 250, 500, 1000]:
=======
               **kwargs):
    super().__init__(**kwargs)
    if z_time_steps not in [63, 125, 250, 500, 1000]:
>>>>>>> 7b108cd2
      raise ValueError(
          '`mfcc_time_steps` currently limited to 63,125,250,500 and 1000')
    self.z_audio_spec = {
        '63': {
            'fft_size': 2048,
            'overlap': 0.5
        },
        '125': {
            'fft_size': 1024,
            'overlap': 0.5
        },
        '250': {
            'fft_size': 1024,
            'overlap': 0.75
        },
        '500': {
            'fft_size': 512,
            'overlap': 0.75
        },
        '1000': {
            'fft_size': 256,
            'overlap': 0.75
        }
    }
    self.fft_size = self.z_audio_spec[str(mfcc_time_steps)]['fft_size']
    self.overlap = self.z_audio_spec[str(mfcc_time_steps)]['overlap']
    self.sample_rate = sample_rate
    if z_time_steps:
      print('Z time steps: %i'%z_time_steps)
      self.z_time_steps = z_time_steps

    # Layers.
    self.z_norm = nn.Normalize('instance')
    self.rnn = nn.Rnn(rnn_channels, rnn_type)
    self.tcnn = nn.temporal_cnn(rnn_channels, 7, causal=False)
    self.dense_out = tfkl.Dense(z_dims)

  def compute_z(self, audio):
    mfccs = spectral_ops.compute_mfcc(
<<<<<<< HEAD
        conditioning['audio'],
        sample_rate=self.sample_rate,
        lo_hz=4.0,
        hi_hz=16000.0,
=======
        audio,
        lo_hz=20.0,
        hi_hz=8000.0,
>>>>>>> 7b108cd2
        fft_size=self.fft_size,
        mel_bins=128,
        mfcc_bins=40,
        overlap=self.overlap,
        pad_end=True)

    # Normalize.
    z = self.z_norm(mfccs[:, :, tf.newaxis, :])[:, :, 0, :]
    # Run an RNN over the latents.
    z = self.rnn(z)
    # Run a tcnn over latents.
    z = self.tcnn(z)
    # Bounce down to compressed z dimensions.
    z = self.dense_out(z)
    return z


<<<<<<< HEAD
class F0Encoder(tfkl.Layer):
  """Mixin for F0 encoders."""

  def call(self, conditioning):
    return self.compute_f0(conditioning)

  def compute_f0(self, conditioning):
    """Takes in conditioning dictionary, returns fundamental frequency."""
    raise NotImplementedError

  def _compute_unit_midi(self, probs):
    """Computes the midi from a distribution over the unit interval."""
    # probs: [B, T, D]
    depth = int(probs.shape[-1])

    unit_midi_bins = tf.constant(
        1.0 * np.arange(depth).reshape((1, 1, -1)) / depth,
        dtype=tf.float32)  # [1, 1, D]

    f0_unit_midi = tf.reduce_sum(
        unit_midi_bins * probs, axis=-1, keepdims=True)  # [B, T, 1]
    return f0_unit_midi


@gin.register
class ResnetF0Encoder(F0Encoder):
  """Embeddings from resnet on spectrograms."""

  def __init__(self,
               size='large',
               f0_bins=128,
               spectral_fn=lambda x: spectral_ops.compute_mag(x, size=1024),
               name='resnet_f0_encoder'):
    super().__init__(name=name)
    self.f0_bins = f0_bins
    self.spectral_fn = spectral_fn

    # Layers.
    self.resnet = nn.ResNet(size=size)
    self.dense_out = tfkl.Dense(f0_bins)

  def compute_f0(self, conditioning):
    """Compute fundamental frequency."""
    mag = self.spectral_fn(conditioning['audio'])
    mag = mag[:, :, :, tf.newaxis]
    x = self.resnet(mag)

    # Collapse the frequency dimension
    x_shape = x.shape.as_list()
    y = tf.reshape(x, [x_shape[0], x_shape[1], -1])
    # Project to f0_bins
    y = self.dense_out(y)

    # treat the NN output as probability over midi values.
    # probs = tf.nn.softmax(y)  # softmax leads to NaNs
    probs = tf.nn.softplus(y) + 1e-3
    probs = probs / tf.reduce_sum(probs, axis=-1, keepdims=True)
    f0 = self._compute_unit_midi(probs)

    # Make same time resolution as original CREPE f0.
    n_timesteps = int(conditioning['f0_scaled'].shape[1])
    f0 = ddsp.core.resample(f0, n_timesteps)
    return f0

class ContextEncoder(tfkl.Layer):
  """Mixin for context encoders."""

  def call(self, conditioning):
    return self.compute_context(conditioning)

  def compute_context(self, conditioning):
    """Takes in conditioning dictionary, returns context."""
    raise NotImplementedError

@gin.register
class EmbeddingContextEncoder(ContextEncoder):
  """Embeddings from a dictionary of embeddings."""

  def __init__(self,
               vocab_size,
               vector_length,
               conditioning_key,
               output_key,
               name='embedding_context_encoder'):
    super().__init__(name=name)
    self.vocab_size = vocab_size
    self.vector_length = vector_length
    self.conditioning_key = conditioning_key
    self.output_key = output_key

    # Layers.
    self.embedding = nn.embedding(self.vocab_size, self.vector_length)

  def compute_context(self, conditioning):
    """Compute context from embedding."""
    return self.embedding(tf.cast(conditioning[self.conditioning_key], dtype=tf.int32))

  def call(self, conditioning):
    """Updates conditioning with embedding."""
    conditioning[self.output_key] = self.compute_context(conditioning)
    return conditioning

class MultiEncoder(Encoder):
  """Runs a list of encoders in order."""

  def __init__(self, encoder_list, name='multi_encoder'):
    super().__init__(name=name)
    self.encoder_list = encoder_list

  def call(self, conditioning):
    for enc in self.encoder_list:
      conditioning = enc(conditioning)
    return conditioning

=======
>>>>>>> 7b108cd2
# Transcribing Autoencoder Encoders --------------------------------------------
@gin.register
class ResnetSinusoidalEncoder(nn.DictLayer):
  """This encoder maps directly from audio to synthesizer parameters.

  EXPERIMENTAL

  It is equivalent of a base Encoder and Decoder together.
  """

  def __init__(self,
               output_splits=(('frequencies', 100 * 64),
                              ('amplitudes', 100),
                              ('noise_magnitudes', 60)),
               spectral_fn=spectral_ops.compute_logmel,
               size='tiny',
               **kwargs):
    super().__init__(output_keys=[key for key, dim in output_splits], **kwargs)
    self.output_splits = output_splits
    self.spectral_fn = spectral_fn

    # Layers.
    self.resnet = nn.ResNet(size=size)
    self.dense_outs = [tfkl.Dense(v[1]) for v in output_splits]

  def call(self, audio):
    """Updates conditioning with z and (optionally) f0."""
    outputs = {}

    # [batch, 64000, 1]
    mag = self.spectral_fn(audio)

    # [batch, 125, 229]
    mag = mag[:, :, :, tf.newaxis]
    x = self.resnet(mag)

    # [batch, 125, 8, 1024]
    # # Collapse the frequency dimension.
    x = tf.reshape(x, [int(x.shape[0]), int(x.shape[1]), -1])

    # [batch, 125, 8192]
    for layer, key in zip(self.dense_outs, self.output_keys):
      outputs[key] = layer(x)

    return outputs


@gin.register
class SinusoidalToHarmonicEncoder(nn.DictLayer):
  """Predicts harmonic controls from sinusoidal controls.

  EXPERIMENTAL
  """

  def __init__(self,
               net=None,
               n_harmonics=100,
               f0_depth=64,
               amp_scale_fn=ddsp.core.exp_sigmoid,
               # pylint: disable=g-long-lambda
               freq_scale_fn=lambda x: ddsp.core.frequencies_softmax(
                   x, depth=64, hz_min=20.0, hz_max=1200.0),
               # pylint: enable=g-long-lambda
               sample_rate=16000,
               **kwargs):
    """Constructor."""
    super().__init__(**kwargs)
    self.n_harmonics = n_harmonics
    self.amp_scale_fn = amp_scale_fn
    self.freq_scale_fn = freq_scale_fn
    self.sample_rate = sample_rate

    # Layers.
    self.net = net
    self.amp_out = tfkl.Dense(1)
    self.hd_out = tfkl.Dense(n_harmonics)
    self.f0_out = tfkl.Dense(f0_depth)

  def call(self, sin_freqs, sin_amps) -> ['harm_amp', 'harm_dist', 'f0_hz']:
    """Converts (sin_freqs, sin_amps) to (f0, amp, hd).

    Args:
      sin_freqs: Sinusoidal frequencies in Hertz, of shape
        [batch, time, n_sinusoids].
      sin_amps: Sinusoidal amplitudes, linear scale, greater than 0, of shape
        [batch, time, n_sinusoids].

    Returns:
      f0: Fundamental frequency in Hertz, of shape [batch, time, 1].
      amp: Amplitude, linear scale, greater than 0, of shape [batch, time, 1].
      hd: Harmonic distribution, linear scale, greater than 0, of shape
        [batch, time, n_harmonics].
    """
    # Scale the inputs.
    nyquist = self.sample_rate / 2.0
    sin_freqs_unit = ddsp.core.hz_to_unit(sin_freqs, hz_min=0.0, hz_max=nyquist)

    # Combine.
    x = tf.concat([sin_freqs_unit, sin_amps], axis=-1)

    # Run it through the network.
    x = self.net(x)
    x = x['out'] if isinstance(x, dict) else x

    # Output layers.
    harm_amp = self.amp_out(x)
    harm_dist = self.hd_out(x)
    f0 = self.f0_out(x)

    # Output scaling.
    harm_amp = self.amp_scale_fn(harm_amp)
    harm_dist = self.amp_scale_fn(harm_dist)
    f0_hz = self.freq_scale_fn(f0)

    # Filter harmonic distribution for nyquist.
    harm_freqs = ddsp.core.get_harmonic_frequencies(f0_hz, self.n_harmonics)
    harm_dist = ddsp.core.remove_above_nyquist(harm_freqs,
                                               harm_dist,
                                               self.sample_rate)
    harm_dist = ddsp.core.safe_divide(
        harm_dist, tf.reduce_sum(harm_dist, axis=-1, keepdims=True))

    return (harm_amp, harm_dist, f0_hz)

@gin.register
class VideoEncoder(Encoder):
  """Generate latent variables with deep features from a video network."""

  def __init__(self,
               rnn_channels=512,
               rnn_type='gru',
               z_dims=32,
               z_time_steps=250,
               f0_encoder=None,
               other_encoders=None,
               name='mfcc_time_distrbuted_rnn_encoder'):
    super().__init__(f0_encoder=f0_encoder, other_encoders=other_encoders, name=name)
    self.z_time_steps = z_time_steps

    # Layers.
    self.z_norm = nn.Normalize('instance')
    self.rnn = nn.temporal_cnn(rnn_channels, 10)
    self.dense_out = nn.dense(z_dims)
    self.frame_shape = (360, 640, 3)
    self.cv_net = tf.keras.applications.ResNet50V2(include_top=False, weights='imagenet', input_shape=self.frame_shape, pooling=None)
    #TODO(sclarke): Change this for fine tuning
    self.cv_net.trainable = True
    print('Vision network layer count: %i'%len(self.cv_net.layers))
    # for l in self.cv_net.layers:
    #   if not('block7' in l.name or 'top' in l.name):
    #     l.trainable = False
    self.final_layers = tf.keras.Sequential(layers=[
                          tf.keras.layers.GlobalAveragePooling2D(),
                        ])

  def compute_z(self, conditioning):
    batch_flat = tf.reshape(conditioning['frames'], (-1,) + self.frame_shape)
    image_features = self.cv_net(batch_flat)
    condensed = self.final_layers(image_features)
    # rebatched = tf.reshape(condensed, tf.stack([tf.shape(conditioning['frames'])[0], tf.shape(conditioning['frames'])[1], tf.shape(condensed)[-1]], axis=0))
    rebatched = tf.reshape(condensed, [1, 45, 2048])
    # Normalize.
    z = self.z_norm(rebatched[:, :, tf.newaxis, :])[:, :, 0, :]
    # Run an RNN over the latents.
    z = self.rnn(z)
    # Bounce down to compressed z dimensions.
    z = self.dense_out(z)
    #TODO(sclarke):
    return z

@gin.register
class TemporalCnnEncoder(MfccTimeDistributedRnnEncoder):
  """Use MFCCs as latent variables, distribute across timesteps."""

  def __init__(self,
               temporal_cnn_channels=512,
               z_dims=32,
               z_time_steps=250,
               mfcc_time_steps=63,
               window_size=10,
               f0_encoder=None,
               other_encoders=None,
               name='temporal_cnn_encoder'):
    super().__init__(rnn_channels=1, z_dims=z_dims, z_time_steps=mfcc_time_steps, f0_encoder=f0_encoder, other_encoders=other_encoders, name=name)
    self.rnn = nn.temporal_cnn(temporal_cnn_channels, window_size)
    self.z_time_steps = z_time_steps<|MERGE_RESOLUTION|>--- conflicted
+++ resolved
@@ -32,48 +32,24 @@
   Input_keys from compute_z() instead of call(), output_keys are always ['z'].
   """
 
-<<<<<<< HEAD
-  def __init__(self, f0_encoder=None, other_encoders=None, name='encoder'):
-    super().__init__(name=name)
-    self.f0_encoder = f0_encoder
-    self.other_encoders = other_encoders
-
-  def call(self, conditioning):
-    """Updates conditioning with z and (optionally) f0."""
-    if self.f0_encoder:
-      # Use frequency conditioning created by the f0_encoder, not the dataset.
-      # Overwrite `f0_scaled` and `f0_hz`. 'f0_scaled' is a value in [0, 1]
-      # corresponding to midi values [0..127]
-      conditioning['f0_scaled'] = self.f0_encoder(conditioning)
-      conditioning['f0_hz'] = ddsp.core.midi_to_hz(
-          conditioning['f0_scaled'] * 127.0)
-
-    z = self.compute_z(conditioning)
-    if 'f0_scaled' in conditioning:
-      time_steps = int(conditioning['f0_scaled'].shape[1])
-      z = self.expand_z(z, time_steps)
-    elif hasattr(self, 'z_time_steps'):
-      z = self.expand_z(z, self.z_time_steps)
-    if self.other_encoders:
-      for enc in self.other_encoders:
-        z = self.concat_encoding(enc(conditioning)[enc.output_key], z)
-    conditioning['z'] = z
-    return conditioning
-=======
-  def __init__(self, input_keys=None, **kwargs):
+  def __init__(self, input_keys=None, other_encoders=None, **kwargs):
     """Constructor."""
     input_keys = input_keys or self.get_argument_names('compute_z')
     # TODO(jesseengel): remove dependence on arbitrary key.
     input_keys.append('f0_scaled')  # Input to get n_timesteps dynamically.
     super().__init__(input_keys, output_keys=['z'], **kwargs)
+    self.other_encoders = other_encoders
 
   def call(self, *args, **unused_kwargs):
     """Takes in input tensors and returns a latent tensor z."""
     time_steps = int(args[-1].shape[1])
     inputs = args[:-1]  # Last input just used for time_steps.
     z = self.compute_z(*inputs)
-    return self.expand_z(z, time_steps)
->>>>>>> 7b108cd2
+    z = self.expand_z(z, time_steps)
+    if self.other_encoders:
+      for enc in self.other_encoders:
+        z = self.concat_encoding(enc(conditioning)[enc.output_key], z)
+    return z
 
   def concat_encoding (self, enc, z):
     enc = self.expand_z(enc, z.shape[1])
@@ -105,18 +81,11 @@
                z_dims=32,
                mfcc_time_steps=250,
                z_time_steps=250,
-<<<<<<< HEAD
                sample_rate=16000,
-               f0_encoder=None,
                other_encoders=None,
-               name='mfcc_time_distrbuted_rnn_encoder'):
-    super().__init__(f0_encoder=f0_encoder, other_encoders=other_encoders, name=name)
+               **kwargs):
+    super().__init__(other_encoders=other_encoders, **kwargs)
     if mfcc_time_steps not in [63, 125, 250, 500, 1000]:
-=======
-               **kwargs):
-    super().__init__(**kwargs)
-    if z_time_steps not in [63, 125, 250, 500, 1000]:
->>>>>>> 7b108cd2
       raise ValueError(
           '`mfcc_time_steps` currently limited to 63,125,250,500 and 1000')
     self.z_audio_spec = {
@@ -156,16 +125,10 @@
 
   def compute_z(self, audio):
     mfccs = spectral_ops.compute_mfcc(
-<<<<<<< HEAD
-        conditioning['audio'],
+        audio,
         sample_rate=self.sample_rate,
         lo_hz=4.0,
         hi_hz=16000.0,
-=======
-        audio,
-        lo_hz=20.0,
-        hi_hz=8000.0,
->>>>>>> 7b108cd2
         fft_size=self.fft_size,
         mel_bins=128,
         mfcc_bins=40,
@@ -181,72 +144,6 @@
     # Bounce down to compressed z dimensions.
     z = self.dense_out(z)
     return z
-
-
-<<<<<<< HEAD
-class F0Encoder(tfkl.Layer):
-  """Mixin for F0 encoders."""
-
-  def call(self, conditioning):
-    return self.compute_f0(conditioning)
-
-  def compute_f0(self, conditioning):
-    """Takes in conditioning dictionary, returns fundamental frequency."""
-    raise NotImplementedError
-
-  def _compute_unit_midi(self, probs):
-    """Computes the midi from a distribution over the unit interval."""
-    # probs: [B, T, D]
-    depth = int(probs.shape[-1])
-
-    unit_midi_bins = tf.constant(
-        1.0 * np.arange(depth).reshape((1, 1, -1)) / depth,
-        dtype=tf.float32)  # [1, 1, D]
-
-    f0_unit_midi = tf.reduce_sum(
-        unit_midi_bins * probs, axis=-1, keepdims=True)  # [B, T, 1]
-    return f0_unit_midi
-
-
-@gin.register
-class ResnetF0Encoder(F0Encoder):
-  """Embeddings from resnet on spectrograms."""
-
-  def __init__(self,
-               size='large',
-               f0_bins=128,
-               spectral_fn=lambda x: spectral_ops.compute_mag(x, size=1024),
-               name='resnet_f0_encoder'):
-    super().__init__(name=name)
-    self.f0_bins = f0_bins
-    self.spectral_fn = spectral_fn
-
-    # Layers.
-    self.resnet = nn.ResNet(size=size)
-    self.dense_out = tfkl.Dense(f0_bins)
-
-  def compute_f0(self, conditioning):
-    """Compute fundamental frequency."""
-    mag = self.spectral_fn(conditioning['audio'])
-    mag = mag[:, :, :, tf.newaxis]
-    x = self.resnet(mag)
-
-    # Collapse the frequency dimension
-    x_shape = x.shape.as_list()
-    y = tf.reshape(x, [x_shape[0], x_shape[1], -1])
-    # Project to f0_bins
-    y = self.dense_out(y)
-
-    # treat the NN output as probability over midi values.
-    # probs = tf.nn.softmax(y)  # softmax leads to NaNs
-    probs = tf.nn.softplus(y) + 1e-3
-    probs = probs / tf.reduce_sum(probs, axis=-1, keepdims=True)
-    f0 = self._compute_unit_midi(probs)
-
-    # Make same time resolution as original CREPE f0.
-    n_timesteps = int(conditioning['f0_scaled'].shape[1])
-    f0 = ddsp.core.resample(f0, n_timesteps)
-    return f0
 
 class ContextEncoder(tfkl.Layer):
   """Mixin for context encoders."""
@@ -298,8 +195,6 @@
       conditioning = enc(conditioning)
     return conditioning
 
-=======
->>>>>>> 7b108cd2
 # Transcribing Autoencoder Encoders --------------------------------------------
 @gin.register
 class ResnetSinusoidalEncoder(nn.DictLayer):
