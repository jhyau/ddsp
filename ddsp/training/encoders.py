# Copyright 2020 The DDSP Authors.
#
# Licensed under the Apache License, Version 2.0 (the "License");
# you may not use this file except in compliance with the License.
# You may obtain a copy of the License at
#
#     http://www.apache.org/licenses/LICENSE-2.0
#
# Unless required by applicable law or agreed to in writing, software
# distributed under the License is distributed on an "AS IS" BASIS,
# WITHOUT WARRANTIES OR CONDITIONS OF ANY KIND, either express or implied.
# See the License for the specific language governing permissions and
# limitations under the License.

# Lint as: python3
"""Library of encoder objects."""

import ddsp
from ddsp import spectral_ops
from ddsp.training import nn
import gin
import numpy as np
import tensorflow.compat.v2 as tf

tfkl = tf.keras.layers


# ------------------ Encoders --------------------------------------------------
class Encoder(tfkl.Layer):
  """Base class to implement any encoder.

  Users should override compute_z() to define the actual encoder structure.
  Optionally, set infer_f0 to True and override compute_f0.
  Hyper-parameters will be passed through the constructor.
  """

  def __init__(self, f0_encoder=None, other_encoders=None, name='encoder'):
    super().__init__(name=name)
    self.f0_encoder = f0_encoder
    self.other_encoders = other_encoders

  def call(self, conditioning):
    """Updates conditioning with z and (optionally) f0."""
    if self.f0_encoder:
      # Use frequency conditioning created by the f0_encoder, not the dataset.
      # Overwrite `f0_scaled` and `f0_hz`. 'f0_scaled' is a value in [0, 1]
      # corresponding to midi values [0..127]
      conditioning['f0_scaled'] = self.f0_encoder(conditioning)
      conditioning['f0_hz'] = ddsp.core.midi_to_hz(
          conditioning['f0_scaled'] * 127.0)

    z = self.compute_z(conditioning)
    time_steps = int(conditioning['f0_scaled'].shape[1])
    z = self.expand_z(z, time_steps)
    if self.other_encoders:
      for enc in self.other_encoders:
        z = self.concat_encoding(enc(conditioning), z)
    conditioning['z'] = z
    return conditioning

  def concat_encoding (self, enc, z):
    enc = self.expand_z(enc, z.shape[1])
    return tf.concat([z, enc], axis=2)

  def expand_z(self, z, time_steps):
    """Make sure z has same temporal resolution as other conditioning."""
    # Add time dim of z if necessary.
    if len(z.shape) == 2:
      z = z[:, tf.newaxis, :]
    # Expand time dim of z if necessary.
    z_time_steps = int(z.shape[1])
    if z_time_steps != time_steps:
      z = ddsp.core.resample(z, time_steps)
    return z

  def compute_z(self, conditioning):
    """Takes in conditioning dictionary, returns a latent tensor z."""
    raise NotImplementedError


@gin.register
class MfccTimeDistributedRnnEncoder(Encoder):
  """Use MFCCs as latent variables, distribute across timesteps."""

  def __init__(self,
               rnn_channels=512,
               rnn_type='gru',
               z_dims=32,
               z_time_steps=250,
               f0_encoder=None,
               other_encoders=None,
               name='mfcc_time_distrbuted_rnn_encoder'):
    super().__init__(f0_encoder=f0_encoder, other_encoders=other_encoders, name=name)
    if z_time_steps not in [63, 125, 250, 500, 1000]:
      raise ValueError(
          '`z_time_steps` currently limited to 63,125,250,500 and 1000')
    self.z_audio_spec = {
        '63': {
            'fft_size': 2048,
            'overlap': 0.5
        },
        '125': {
            'fft_size': 1024,
            'overlap': 0.5
        },
        '250': {
            'fft_size': 1024,
            'overlap': 0.75
        },
        '500': {
            'fft_size': 512,
            'overlap': 0.75
        },
        '1000': {
            'fft_size': 256,
            'overlap': 0.75
        }
    }
    self.fft_size = self.z_audio_spec[str(z_time_steps)]['fft_size']
    self.overlap = self.z_audio_spec[str(z_time_steps)]['overlap']

    # Layers.
    self.z_norm = nn.Normalize('instance')
    self.rnn = nn.rnn(rnn_channels, rnn_type)
    self.dense_out = nn.dense(z_dims)

  def compute_z(self, conditioning):
    mfccs = spectral_ops.compute_mfcc(
        conditioning['audio'],
        lo_hz=20.0,
        hi_hz=8000.0,
        fft_size=self.fft_size,
        mel_bins=128,
        mfcc_bins=30,
        overlap=self.overlap,
        pad_end=True)

    # Normalize.
    z = self.z_norm(mfccs[:, :, tf.newaxis, :])[:, :, 0, :]
    # Run an RNN over the latents.
    z = self.rnn(z)
    # Bounce down to compressed z dimensions.
    z = self.dense_out(z)
    return z


class F0Encoder(tfkl.Layer):
  """Mixin for F0 encoders."""

  def call(self, conditioning):
    return self.compute_f0(conditioning)

  def compute_f0(self, conditioning):
    """Takes in conditioning dictionary, returns fundamental frequency."""
    raise NotImplementedError

  def _compute_unit_midi(self, probs):
    """Computes the midi from a distribution over the unit interval."""
    # probs: [B, T, D]
    depth = int(probs.shape[-1])

    unit_midi_bins = tf.constant(
        1.0 * np.arange(depth).reshape((1, 1, -1)) / depth,
        dtype=tf.float32)  # [1, 1, D]

    f0_unit_midi = tf.reduce_sum(
        unit_midi_bins * probs, axis=-1, keepdims=True)  # [B, T, 1]
    return f0_unit_midi


@gin.register
class ResnetF0Encoder(F0Encoder):
  """Embeddings from resnet on spectrograms."""

  def __init__(self,
               size='large',
               f0_bins=128,
               spectral_fn=lambda x: spectral_ops.compute_mag(x, size=1024),
               name='resnet_f0_encoder'):
    super().__init__(name=name)
    self.f0_bins = f0_bins
    self.spectral_fn = spectral_fn

    # Layers.
    self.resnet = nn.resnet(size=size)
    self.dense_out = nn.dense(f0_bins)

  def compute_f0(self, conditioning):
    """Compute fundamental frequency."""
    mag = self.spectral_fn(conditioning['audio'])
    mag = mag[:, :, :, tf.newaxis]
    x = self.resnet(mag)

    # Collapse the frequency dimension
    x_shape = x.shape.as_list()
    y = tf.reshape(x, [x_shape[0], x_shape[1], -1])
    # Project to f0_bins
    y = self.dense_out(y)

    # treat the NN output as probability over midi values.
    # probs = tf.nn.softmax(y)  # softmax leads to NaNs
    probs = tf.nn.softplus(y) + 1e-3
    probs = probs / tf.reduce_sum(probs, axis=-1, keepdims=True)
    f0 = self._compute_unit_midi(probs)

    # Make same time resolution as original CREPE f0.
    n_timesteps = int(conditioning['f0_scaled'].shape[1])
    f0 = ddsp.core.resample(f0, n_timesteps)
    return f0

<<<<<<< HEAD
class ContextEncoder(tfkl.Layer):
  """Mixin for context encoders."""

  def call(self, conditioning):
    return self.compute_context(conditioning)

  def compute_context(self, conditioning):
    """Takes in conditioning dictionary, returns context."""
    raise NotImplementedError

@gin.register
class EmbeddingContextEncoder(ContextEncoder):
  """Embeddings from a dictionary of embeddings."""

  def __init__(self,
               dimensions,
               conditioning_key,
               name='embedding_context_encoder'):
    super().__init__(name=name)
    # Note that dimensions are ([length of dictionary], [length of embedding vector])
    self.dimensions = dimensions
    self.conditioning_key = conditioning_key

    # Layers.
    self.embedding = nn.embedding(*dimensions)

  def compute_context(self, conditioning):
    """Compute context from embedding."""
    return self.embedding(tf.cast(conditioning[self.conditioning_key], dtype=tf.int32))
=======

# Transcribing Autoencoder Encoders --------------------------------------------
@gin.register
class ResnetSinusoidalEncoder(tfkl.Layer):
  """This encoder maps directly from audio to synthesizer parameters.

  EXPERIMENTAL

  It is equivalent of a base Encoder and Decoder together.
  """

  def __init__(self,
               output_splits=(('frequencies', 100 * 64),
                              ('amplitudes', 100),
                              ('noise_magnitudes', 60)),
               spectral_fn=spectral_ops.compute_logmel,
               size='tiny',
               name='resnet_sinusoidal_encoder'):
    super().__init__(name=name)
    self.output_splits = output_splits
    self.spectral_fn = spectral_fn

    # Layers.
    self.resnet = nn.resnet(size=size)
    self.dense_outs = [nn.dense(v[1]) for v in output_splits]

  def call(self, features):
    """Updates conditioning with z and (optionally) f0."""
    outputs = {}

    # [batch, 64000, 1]
    mag = self.spectral_fn(features['audio'])

    # [batch, 125, 229]
    mag = mag[:, :, :, tf.newaxis]
    x = self.resnet(mag)

    # [batch, 125, 8, 1024]
    # # Collapse the frequency dimension.
    x = tf.reshape(x, [int(x.shape[0]), int(x.shape[1]), -1])

    # [batch, 125, 8192]
    for layer, (key, _) in zip(self.dense_outs, self.output_splits):
      outputs[key] = layer(x)

    return outputs


@gin.register
class SinusoidalToHarmonicEncoder(tfkl.Layer):
  """Predicts harmonic controls from sinusoidal controls.

  EXPERIMENTAL
  """

  def __init__(self,
               fc_stack_layers=2,
               fc_stack_ch=256,
               rnn_ch=512,
               rnn_type='gru',
               n_harmonics=100,
               amp_scale_fn=ddsp.core.exp_sigmoid,
               f0_depth=64,
               hz_min=20.0,
               hz_max=1200.0,
               sample_rate=16000,
               name='sinusoidal_to_harmonic_encoder'):
    """Constructor."""
    super().__init__(name=name)
    self.n_harmonics = n_harmonics
    self.amp_scale_fn = amp_scale_fn
    self.f0_depth = f0_depth
    self.hz_min = hz_min
    self.hz_max = hz_max
    self.sample_rate = sample_rate

    # Layers.
    self.pre_rnn = nn.fc_stack(fc_stack_ch, fc_stack_layers)
    self.rnn = nn.rnn(rnn_ch, rnn_type)
    self.post_rnn = nn.fc_stack(fc_stack_ch, fc_stack_layers)

    self.amp_out = nn.dense(1)
    self.hd_out = nn.dense(n_harmonics)
    self.f0_out = nn.dense(f0_depth)

  def call(self, sin_freqs, sin_amps):
    """Converts (sin_freqs, sin_amps) to (f0, amp, hd).

    Args:
      sin_freqs: Sinusoidal frequencies in Hertz, of shape
        [batch, time, n_sinusoids].
      sin_amps: Sinusoidal amplitudes, linear scale, greater than 0, of shape
        [batch, time, n_sinusoids].

    Returns:
      f0: Fundamental frequency in Hertz, of shape [batch, time, 1].
      amp: Amplitude, linear scale, greater than 0, of shape [batch, time, 1].
      hd: Harmonic distribution, linear scale, greater than 0, of shape
        [batch, time, n_harmonics].
    """
    # Scale the inputs.
    nyquist = self.sample_rate / 2.0
    sin_freqs_unit = ddsp.core.hz_to_unit(sin_freqs, hz_min=0.0, hz_max=nyquist)

    # Combine.
    x = tf.concat([sin_freqs_unit, sin_amps], axis=-1)

    # Run it through the network.
    x = self.pre_rnn(x)
    x = self.rnn(x)
    x = self.post_rnn(x)

    harm_amp = self.amp_out(x)
    harm_dist = self.hd_out(x)
    f0 = self.f0_out(x)

    # Output scaling.
    harm_amp = self.amp_scale_fn(harm_amp)
    harm_dist = self.amp_scale_fn(harm_dist)
    f0_hz = ddsp.core.frequencies_softmax(
        f0, depth=self.f0_depth, hz_min=self.hz_min, hz_max=self.hz_max)

    # Filter harmonic distribution for nyquist.
    harm_freqs = ddsp.core.get_harmonic_frequencies(f0_hz, self.n_harmonics)
    harm_dist = ddsp.core.remove_above_nyquist(harm_freqs,
                                               harm_dist,
                                               self.sample_rate)
    harm_dist = ddsp.core.safe_divide(
        harm_dist, tf.reduce_sum(harm_dist, axis=-1, keepdims=True))

    return (harm_amp, harm_dist, f0_hz)

>>>>>>> 8955dc68
<|MERGE_RESOLUTION|>--- conflicted
+++ resolved
@@ -208,7 +208,6 @@
     f0 = ddsp.core.resample(f0, n_timesteps)
     return f0
 
-<<<<<<< HEAD
 class ContextEncoder(tfkl.Layer):
   """Mixin for context encoders."""
 
@@ -238,7 +237,6 @@
   def compute_context(self, conditioning):
     """Compute context from embedding."""
     return self.embedding(tf.cast(conditioning[self.conditioning_key], dtype=tf.int32))
-=======
 
 # Transcribing Autoencoder Encoders --------------------------------------------
 @gin.register
@@ -371,4 +369,3 @@
 
     return (harm_amp, harm_dist, f0_hz)
 
->>>>>>> 8955dc68
